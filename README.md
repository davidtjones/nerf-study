--- conflicted
+++ resolved
@@ -1,18 +1,6 @@
 # NeRF Study
 ---
 Brief but readable implementations to start exploring 3D representation learning techniques in the vein of NeRF. 
-<<<<<<< HEAD
-
-## Current implementations:
-* NeRF
-* Mip-NeRF (in progress)
-
-## Sources
-### Papers
-1. [NeRF](https://arxiv.org/abs/2003.08934)
-2. [Mip-NeRF](https://arxiv.org/abs/2103.13415)
-
-=======
 
 This is a work in progress.
 
@@ -25,6 +13,5 @@
 1. [NeRF](https://arxiv.org/abs/2003.08934)
 2. [Mip-NeRF](https://arxiv.org/abs/2103.13415)
 
->>>>>>> 6c3cb0a1
 ### Datasets
 * NeRF: [dataset](https://drive.google.com/drive/folders/128yBriW1IG_3NJ5Rp7APSTZsJqdJdfc1)
