
from pytorch_lightning import Trainer
from nerf.OriginalNeRF import OriginalNeRF
from torchvision.transforms import Resize

from pytorch_lightning.loggers import WandbLogger
from pytorch_lightning.callbacks import ModelCheckpoint

from util.callbacks import LogRenders
from util.data import NeRFDataModule


data_path = "../data/nerf_synthetic/lego"
devices = 1
<<<<<<< HEAD
batch_size = 1

dm = NeRFDataModule(
    data_path,
    batch_size,
    Resize(100, antialias=False)
)
=======
batch_size = 1  # needed
ray_chunk_size = 50

>>>>>>> 6c3cb0a1

dm = NeRFDataModule(
    data_path,
    batch_size,
    ray_chunk_size,
    Resize(100, antialias=False)
)

model = OriginalNeRF({"pts_chunk_size": 100})

logger = WandbLogger(project="nerf-study", entity="djones", save_dir="logging")

callbacks = [
    LogRenders(100, 50, stages={"train", "val"}, log_every_n_images=100),
    ModelCheckpoint(dirpath="logging", monitor='val/mse-loss')
]

trainer = Trainer(
    accelerator='gpu',
    logger=logger,
    max_epochs=65,
    callbacks=callbacks,
    default_root_dir="logging",
    devices=devices,
    strategy='ddp_find_unused_parameters_true' if devices > 1 else "auto"
)

trainer.fit(model, dm)
trainer.test(model, dm, chkpt_path='best')
<|MERGE_RESOLUTION|>--- conflicted
+++ resolved
@@ -12,7 +12,6 @@
 
 data_path = "../data/nerf_synthetic/lego"
 devices = 1
-<<<<<<< HEAD
 batch_size = 1
 
 dm = NeRFDataModule(
@@ -20,11 +19,9 @@
     batch_size,
     Resize(100, antialias=False)
 )
-=======
 batch_size = 1  # needed
 ray_chunk_size = 50
 
->>>>>>> 6c3cb0a1
 
 dm = NeRFDataModule(
     data_path,
